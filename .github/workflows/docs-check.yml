--- conflicted
+++ resolved
@@ -12,11 +12,6 @@
       - uses: actions/setup-node@v4
         with:
           node-version: '20'
-<<<<<<< HEAD
-      - run: npm i -g pnpm
-      - run: pnpm i
-      - run: pnpm docs:check
-=======
           cache: 'npm'
 
       - name: Install dependencies
@@ -94,5 +89,4 @@
           echo "- App: 6.0.6" >> $GITHUB_STEP_SUMMARY
           echo "- React: 18.3.1" >> $GITHUB_STEP_SUMMARY
           echo "- Express: 4.21.2" >> $GITHUB_STEP_SUMMARY
-          echo "- Coverage: ~23.47%" >> $GITHUB_STEP_SUMMARY
->>>>>>> e15c546c
+          echo "- Coverage: ~23.47%" >> $GITHUB_STEP_SUMMARY