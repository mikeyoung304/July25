--- conflicted
+++ resolved
@@ -26,90 +26,6 @@
   const { handleTableClick } = useTableInteraction(tables, setSelectedTableId)
   const voiceOrder = useVoiceOrderFlow()
   const [showSeatSelection, setShowSeatSelection] = useState(false)
-<<<<<<< HEAD
-  const [showVoiceOrder, setShowVoiceOrder] = useState(false)
-  const [currentTranscript, setCurrentTranscript] = useState('')
-  const [isVoiceActive, setIsVoiceActive] = useState(false)
-  const [orderItems, setOrderItems] = useState<string[]>([])
-  const [canvasSize, setCanvasSize] = useState({ width: 800, height: 500 })
-  const [zoomLevel, setZoomLevel] = useState(1)
-  const [panOffset, setPanOffset] = useState({ x: 0, y: 0 })
-  
-  // Get restaurant from context
-  const restaurant = context?.restaurant
-  
-  // Load floor plan on mount
-  useEffect(() => {
-    const loadFloorPlan = async () => {
-      if (!restaurant?.id) {
-        setTables([])
-        setIsLoading(false)
-        return
-      }
-      
-      try {
-        setIsLoading(true)
-        const { tables: loadedTables } = await tableService.getTables()
-        
-        if (loadedTables && loadedTables.length > 0) {
-          setTables(loadedTables)
-        } else {
-          // No tables configured yet
-          setTables([])
-          toast('No floor plan configured. Please set up your floor plan in Admin.')
-        }
-      } catch (error) {
-        console.error('Failed to load floor plan:', error)
-        setTables([])
-        toast.error('Failed to load floor plan. Please configure in Admin.')
-      } finally {
-        setIsLoading(false)
-      }
-    }
-    
-    loadFloorPlan()
-  }, [restaurant?.id])
-  
-  // Calculate stats
-  const stats = useMemo(() => {
-    const totalTables = tables.length
-    const availableTables = tables.filter(t => t.status === 'available').length
-    const occupiedTables = tables.filter(t => t.status === 'occupied').length
-    const reservedTables = tables.filter(t => t.status === 'reserved').length
-    const totalSeats = tables.reduce((acc, t) => acc + t.seats, 0)
-    const availableSeats = tables
-      .filter(t => t.status === 'available')
-      .reduce((acc, t) => acc + t.seats, 0)
-    
-    return {
-      totalTables,
-      availableTables,
-      occupiedTables,
-      reservedTables,
-      totalSeats,
-      availableSeats
-    }
-  }, [tables])
-  
-  const selectedTable = useMemo(() => 
-    tables.find(t => t.id === selectedTableId),
-    [tables, selectedTableId]
-  )
-  
-  const handleTableClick = useCallback((tableId: string) => {
-    const table = tables.find(t => t.id === tableId)
-    if (table && table.status === 'available') {
-      setSelectedTableId(tableId)
-      setShowSeatSelection(true)
-      setSelectedSeat(null)
-    }
-  }, [tables])
-  
-  const handleSeatSelect = useCallback((seatNumber: number) => {
-    setSelectedSeat(seatNumber)
-  }, [])
-  
-=======
   const [selectedSeat, setSelectedSeat] = useState<number | null>(null)
 
   const handleTableSelection = useCallback((tableId: string) => {
@@ -117,7 +33,6 @@
     setShowSeatSelection(true)
   }, [handleTableClick])
 
->>>>>>> b0af5045
   const handleStartVoiceOrder = useCallback(() => {
     if (selectedTableId && selectedSeat) {
       setShowSeatSelection(false)
@@ -138,370 +53,6 @@
   const handleCloseModals = useCallback(() => {
     setSelectedTableId(null)
     setSelectedSeat(null)
-<<<<<<< HEAD
-  }, [])
-
-  // Pan and zoom controls
-  const handleZoomChange = useCallback((newZoom: number) => {
-    setZoomLevel(Math.max(0.5, Math.min(3, newZoom)))
-  }, [])
-
-  const handlePanChange = useCallback((newOffset: { x: number; y: number }) => {
-    setPanOffset(newOffset)
-  }, [])
-
-  // Simple view reset - just center at origin with reasonable zoom
-  const centerOnTables = useCallback(() => {
-    setZoomLevel(0.8) // Zoom out a bit to see more tables
-    setPanOffset({ x: -100, y: -50 }) // Simple offset to show tables better
-  }, [])
-
-  const resetView = useCallback(() => {
-    // Instead of just resetting to origin, center on all tables
-    centerOnTables()
-  }, [centerOnTables])
-  
-  // Adjust canvas size based on container
-  useEffect(() => {
-    const updateCanvasSize = () => {
-      const container = document.getElementById('floor-plan-container')
-      if (container) {
-        const rect = container.getBoundingClientRect()
-        setCanvasSize({
-          width: Math.max(800, rect.width - 48), // Account for padding
-          height: 500
-        })
-      }
-    }
-    
-    updateCanvasSize()
-    window.addEventListener('resize', updateCanvasSize)
-    return () => window.removeEventListener('resize', updateCanvasSize)
-  }, [])
-  
-  if (isLoading) {
-    return (
-      <div className="min-h-screen flex items-center justify-center" style={{ backgroundColor: '#FBFBFA' }}>
-        <div className="text-center">
-          <div className="animate-spin rounded-full h-12 w-12 border-b-2 border-macon-teal mx-auto mb-4"></div>
-          <p className="text-neutral-600">Loading floor plan...</p>
-        </div>
-      </div>
-    )
-  }
-  
-  return (
-    <RoleGuard 
-      suggestedRoles={['server', 'admin']} 
-      pageTitle="Server View - Dining Room"
-    >
-      <div className="min-h-screen" style={{ backgroundColor: '#FBFBFA' }}>
-      {/* Header */}
-      <div className="bg-white shadow-sm border-b border-neutral-200">
-        <div className="max-w-7xl mx-auto px-4 py-4 flex items-center justify-between">
-          <div className="flex items-center space-x-4">
-            <Link to="/">
-              <Button variant="ghost" size="sm">
-                <ArrowLeft className="h-4 w-4 mr-2" />
-                Back to Home
-              </Button>
-            </Link>
-            <h1 className="text-2xl font-bold text-macon-logo-blue">Server View - Dining Room</h1>
-          </div>
-          
-          {/* Zoom Controls */}
-          <div className="flex items-center space-x-2">
-            <div className="flex items-center space-x-1 bg-gray-100 rounded-lg p-1">
-              <Button
-                variant="ghost"
-                size="sm"
-                onClick={() => handleZoomChange(zoomLevel - 0.1)}
-                disabled={zoomLevel <= 0.5}
-                className="h-8 w-8 p-0"
-              >
-                -
-              </Button>
-              <span className="text-xs px-2 py-1 min-w-[3rem] text-center">
-                {Math.round(zoomLevel * 100)}%
-              </span>
-              <Button
-                variant="ghost"
-                size="sm"
-                onClick={() => handleZoomChange(zoomLevel + 0.1)}
-                disabled={zoomLevel >= 3}
-                className="h-8 w-8 p-0"
-              >
-                +
-              </Button>
-            </div>
-            <Button
-              variant="outline"
-              size="sm"
-              onClick={resetView}
-              className="text-xs"
-            >
-              Reset View
-            </Button>
-          </div>
-          
-          <div className="flex items-center space-x-2">
-            <div className="flex items-center space-x-4 text-sm">
-              <div className="flex items-center space-x-1">
-                <div className="w-3 h-3 rounded-full bg-macon-teal" />
-                <span className="text-neutral-600">Available</span>
-              </div>
-              <div className="flex items-center space-x-1">
-                <div className="w-3 h-3 rounded-full bg-macon-orange" />
-                <span className="text-neutral-600">Occupied</span>
-              </div>
-              <div className="flex items-center space-x-1">
-                <div className="w-3 h-3 rounded-full bg-macon-navy" />
-                <span className="text-neutral-600">Reserved</span>
-              </div>
-            </div>
-          </div>
-        </div>
-      </div>
-
-      {/* Main Content */}
-      <div className="max-w-7xl mx-auto px-4 py-8">
-        <motion.div
-          initial={{ opacity: 0, y: 20 }}
-          animate={{ opacity: 1, y: 0 }}
-          transition={{ duration: 0.3 }}
-        >
-          <Card className="p-6 bg-white" id="floor-plan-container">
-            <div className="relative">
-              {tables.length > 0 ? (
-                <FloorPlanCanvas
-                  tables={tables}
-                  selectedTableId={selectedTableId}
-                  canvasSize={canvasSize}
-                  showGrid={false}
-                  gridSize={20}
-                  onTableClick={handleTableClick}
-                  onCanvasClick={handleCanvasClick}
-                  snapToGrid={false}
-                  zoomLevel={zoomLevel}
-                  panOffset={panOffset}
-                  onZoomChange={handleZoomChange}
-                  onPanChange={handlePanChange}
-                />
-              ) : (
-                <div className="flex flex-col items-center justify-center py-16 px-4">
-                  <div className="w-24 h-24 mb-6 rounded-full bg-neutral-100 flex items-center justify-center">
-                    <svg className="w-12 h-12 text-neutral-400" fill="none" viewBox="0 0 24 24" stroke="currentColor">
-                      <path strokeLinecap="round" strokeLinejoin="round" strokeWidth={1.5} d="M4 5a1 1 0 011-1h4a1 1 0 011 1v4a1 1 0 01-1 1H5a1 1 0 01-1-1V5zM14 5a1 1 0 011-1h4a1 1 0 011 1v4a1 1 0 01-1 1h-4a1 1 0 01-1-1V5zM4 15a1 1 0 011-1h4a1 1 0 011 1v4a1 1 0 01-1 1H5a1 1 0 01-1-1v-4zM14 15a1 1 0 011-1h4a1 1 0 011 1v4a1 1 0 01-1 1h-4a1 1 0 01-1-1v-4z" />
-                    </svg>
-                  </div>
-                  <h3 className="text-xl font-semibold text-neutral-900 mb-2">No Floor Plan Configured</h3>
-                  <p className="text-neutral-600 text-center max-w-sm mb-6">
-                    Please ask your manager to set up the floor plan in the Admin section.
-                  </p>
-                  <div className="flex items-center gap-2 text-sm text-neutral-500">
-                    <svg className="w-4 h-4" fill="none" viewBox="0 0 24 24" stroke="currentColor">
-                      <path strokeLinecap="round" strokeLinejoin="round" strokeWidth={2} d="M13 16h-1v-4h-1m1-4h.01M21 12a9 9 0 11-18 0 9 9 0 0118 0z" />
-                    </svg>
-                    <span>Admin → Floor Plan → Add Tables</span>
-                  </div>
-                </div>
-              )}
-              
-              {/* Seat Selection Modal */}
-              <AnimatePresence>
-                {showSeatSelection && selectedTable && (
-                  <motion.div
-                    initial={{ opacity: 0 }}
-                    animate={{ opacity: 1 }}
-                    exit={{ opacity: 0 }}
-                    className="absolute inset-0 bg-black/50 flex items-center justify-center rounded-xl"
-                    onClick={handleCanvasClick}
-                  >
-                    <motion.div
-                      initial={{ scale: 0.9, opacity: 0 }}
-                      animate={{ scale: 1, opacity: 1 }}
-                      exit={{ scale: 0.9, opacity: 0 }}
-                      className="bg-white rounded-2xl p-8 shadow-2xl max-w-md w-full mx-4"
-                      onClick={(e) => e.stopPropagation()}
-                    >
-                      <h3 className="text-2xl font-bold text-macon-logo-blue mb-2">
-                        {selectedTable.label} - Select Seat
-                      </h3>
-                      <p className="text-neutral-600 mb-6">
-                        This table has {selectedTable.seats} seats. Please select a seat number:
-                      </p>
-                      
-                      <div className="grid grid-cols-3 gap-3 mb-6">
-                        {Array.from({ length: selectedTable.seats }, (_, i) => i + 1).map(seatNum => (
-                          <button
-                            key={seatNum}
-                            onClick={() => handleSeatSelect(seatNum)}
-                            className={cn(
-                              "p-4 rounded-xl border-2 transition-all duration-200",
-                              "hover:border-macon-orange hover:shadow-md",
-                              selectedSeat === seatNum
-                                ? "border-macon-orange bg-macon-orange/10 shadow-md"
-                                : "border-neutral-200 bg-white"
-                            )}
-                          >
-                            <div className="text-lg font-semibold text-macon-logo-blue">
-                              Seat {seatNum}
-                            </div>
-                          </button>
-                        ))}
-                      </div>
-                      
-                      <div className="flex space-x-3">
-                        <Button
-                          variant="outline"
-                          className="flex-1"
-                          onClick={handleCanvasClick}
-                        >
-                          Cancel
-                        </Button>
-                        <Button
-                          className="flex-1 bg-macon-orange hover:bg-macon-orange-dark text-white"
-                          disabled={!selectedSeat}
-                          onClick={handleStartVoiceOrder}
-                        >
-                          <Mic className="h-4 w-4 mr-2" />
-                          Start Voice Order
-                        </Button>
-                      </div>
-                    </motion.div>
-                  </motion.div>
-                )}
-              </AnimatePresence>
-              
-              {/* Voice Order Modal */}
-              <AnimatePresence>
-                {showVoiceOrder && selectedTable && (
-                  <motion.div
-                    initial={{ opacity: 0 }}
-                    animate={{ opacity: 1 }}
-                    exit={{ opacity: 0 }}
-                    className="absolute inset-0 bg-black/50 flex items-center justify-center rounded-xl z-50"
-                  >
-                    <motion.div
-                      initial={{ scale: 0.9, opacity: 0 }}
-                      animate={{ scale: 1, opacity: 1 }}
-                      exit={{ scale: 0.9, opacity: 0 }}
-                      className="bg-white rounded-2xl p-8 shadow-2xl max-w-lg w-full mx-4 max-h-[80vh] overflow-y-auto"
-                    >
-                      <div className="flex items-center justify-between mb-6">
-                        <h3 className="text-2xl font-bold text-macon-logo-blue">
-                          Voice Order - {selectedTable.label}, Seat {selectedSeat}
-                        </h3>
-                        <Button
-                          variant="ghost"
-                          size="sm"
-                          onClick={handleCloseVoiceOrder}
-                          className="h-8 w-8 p-0"
-                        >
-                          <X className="h-4 w-4" />
-                        </Button>
-                      </div>
-                      
-                      {/* Voice Control Interface */}
-                      <div className="text-center mb-6">
-                        <div className="mb-4">
-                          <VoiceControl
-                            onTranscript={handleVoiceTranscript}
-                            isFirstPress={false}
-                          />
-                        </div>
-                        
-                        <div className="flex items-center justify-center gap-2 text-sm text-neutral-600">
-                          {isVoiceActive ? (
-                            <>
-                              <Volume2 className="h-4 w-4 text-macon-orange" />
-                              <span>AI is responding...</span>
-                            </>
-                          ) : isProcessing ? (
-                            <>
-                              <div className="w-4 h-4 border-2 border-macon-orange border-t-transparent rounded-full animate-spin" />
-                              <span>Processing voice...</span>
-                            </>
-                          ) : (
-                            <>
-                              <Mic className="h-4 w-4 text-macon-teal" />
-                              <span>Hold the button and speak your order</span>
-                            </>
-                          )}
-                        </div>
-                      </div>
-                      
-                      {/* Current Transcript */}
-                      {currentTranscript && (
-                        <div className="mb-4 p-3 bg-neutral-50 rounded-lg">
-                          <p className="text-sm text-neutral-600 mb-1">Current input:</p>
-                          <p className="text-neutral-900">{currentTranscript}</p>
-                        </div>
-                      )}
-                      
-                      {/* Order Items */}
-                      <div className="mb-6">
-                        <h4 className="text-lg font-semibold text-neutral-900 mb-3">
-                          Order Items ({orderItems.length})
-                        </h4>
-                        {orderItems.length > 0 ? (
-                          <div className="space-y-2 max-h-32 overflow-y-auto">
-                            {orderItems.map((item, index) => (
-                              <div
-                                key={index}
-                                className="flex items-center justify-between p-2 bg-neutral-50 rounded-lg"
-                              >
-                                <span className="text-neutral-900">{item}</span>
-                                <Button
-                                  variant="ghost"
-                                  size="sm"
-                                  onClick={() => setOrderItems(prev => prev.filter((_, i) => i !== index))}
-                                  className="h-6 w-6 p-0 text-red-500 hover:text-red-700"
-                                >
-                                  <X className="h-3 w-3" />
-                                </Button>
-                              </div>
-                            ))}
-                          </div>
-                        ) : (
-                          <p className="text-neutral-500 text-center py-4">
-                            No items added yet. Use voice to add items.
-                          </p>
-                        )}
-                      </div>
-                      
-                      {/* Action Buttons */}
-                      <div className="flex space-x-3">
-                        <Button
-                          variant="outline"
-                          className="flex-1"
-                          onClick={handleCloseVoiceOrder}
-                        >
-                          Cancel
-                        </Button>
-                        <Button
-                          className="flex-1 bg-macon-teal hover:bg-macon-teal/80 text-white"
-                          disabled={orderItems.length === 0}
-                          onClick={handleSubmitOrder}
-                        >
-                          Submit Order ({orderItems.length} items)
-                        </Button>
-                      </div>
-                      
-                      {/* Instructions */}
-                      <div className="mt-4 p-3 bg-macon-orange/10 rounded-lg border border-macon-orange/20">
-                        <p className="text-xs text-macon-logo-blue">
-                          <strong>Instructions:</strong> Hold the microphone button and clearly state each menu item. 
-                          The AI will process your voice and add items to the order. You can remove items by clicking the X next to them.
-                        </p>
-                      </div>
-                    </motion.div>
-                  </motion.div>
-                )}
-              </AnimatePresence>
-            </div>
-          </Card>
-=======
     setShowSeatSelection(false)
     voiceOrder.resetVoiceOrder()
   }, [setSelectedTableId, voiceOrder])
@@ -537,7 +88,6 @@
                 setSelectedSeat(null)
               }}
             />
->>>>>>> b0af5045
 
             <VoiceOrderModal
               show={voiceOrder.showVoiceOrder && !!selectedTable}
