import React, { useMemo, useState, useCallback, useEffect } from 'react'
import { KDSErrorBoundary } from '@/components/errors/KDSErrorBoundary'
import { Eye, Filter, Clock, CheckCircle, Package, User } from 'lucide-react'
import { Button } from '@/components/ui/button'
import { Card, CardContent } from '@/components/ui/card'
import { OrderCard } from '@/components/kitchen/OrderCard'
import { TouchOptimizedOrderCard } from '@/components/kitchen/TouchOptimizedOrderCard'
import { VirtualizedOrderGrid } from '@/components/kitchen/VirtualizedOrderGrid'
import { ConnectionStatusBar } from '@/components/kitchen/ConnectionStatusBar'
import { OrderStatusErrorBoundary } from '@/components/errors/OrderStatusErrorBoundary'
import { useKitchenOrdersRealtime } from '@/hooks/useKitchenOrdersRealtime'
import { STATUS_GROUPS, isStatusInGroup, getSafeOrderStatus } from '@/utils/orderStatusValidation'
import { cn } from '@/utils'
import { MemoryMonitorInstance } from '@rebuild/shared/utils/memory-monitoring'
import type { Order } from '@rebuild/shared'

// Ready Order Card Component for Expo - Includes "Mark as Picked Up" and "Mark as Sent" functionality
interface ReadyOrderCardProps {
  order: Order
  onFulfillmentComplete: (orderId: string) => void
}

function ReadyOrderCard({ order, onFulfillmentComplete }: ReadyOrderCardProps) {
  // Calculate elapsed time and urgency color
  const { elapsedMinutes, urgencyColor, cardColor } = useMemo(() => {
    const created = new Date(order.created_at)
    const now = new Date()
    const elapsed = Math.floor((now.getTime() - created.getTime()) / 60000)
    
    // Ready orders get green highlight
    let color = 'text-green-600'
    let bg = 'bg-green-50 border-green-300'
    
    // If ready order is getting old, show warning
    if (elapsed >= 20) {
      color = 'text-red-600'
      bg = 'bg-red-50 border-red-300'
    }
    
    return { elapsedMinutes: elapsed, urgencyColor: color, cardColor: bg }
  }, [order.created_at])

  // Get order type display
  const orderTypeDisplay = useMemo(() => {
    switch (order.type) {
      case 'online': return 'Dine-In'
      case 'pickup': return 'Takeout'
      case 'delivery': return 'Delivery'
      default: return order.type
    }
  }, [order.type])

  return (
    <Card className={cn('transition-all duration-200 hover:shadow-md', cardColor)}>
      <CardContent className="p-4">
        {/* Header with Order Number and Timer */}
        <div className="flex justify-between items-start mb-2">
          <div>
            <h3 className="font-bold text-lg">
              Order #{order.order_number || order.id.slice(-4)}
            </h3>
            <span className="inline-block px-2 py-1 rounded text-xs font-medium bg-green-100 text-green-800">
              READY FOR PICKUP
            </span>
          </div>
          
          <div className="text-right">
            <div className={cn('flex items-center gap-1', urgencyColor)}>
              <Clock className="w-4 h-4" />
              <span className="font-bold">{elapsedMinutes}m</span>
            </div>
            <div className="flex items-center gap-1 text-xs text-gray-600 mt-1">
              <Package className="w-3 h-3" />
              <span>{orderTypeDisplay}</span>
            </div>
          </div>
        </div>

        {/* Customer Info */}
        {order.customer_name && (
          <div className="flex items-center gap-1 text-sm text-gray-600 mb-2">
            <User className="w-3 h-3" />
            <span>{order.customer_name}</span>
            {order.table_number && <span>• Table {order.table_number}</span>}
          </div>
        )}

        {/* Order Items Summary */}
        <div className="space-y-1 mb-3">
          {order.items.map((item, index) => (
            <div key={item.id || index} className="text-sm">
              <span className="font-medium">
                {item.quantity}x {item.name}
              </span>
            </div>
          ))}
        </div>

        {/* CRITICAL: Fulfillment Buttons - Different actions based on order type */}
        <div className="flex gap-2">
          {order.type === 'delivery' ? (
            <Button
              onClick={() => onFulfillmentComplete(order.id)}
              className="flex-1 bg-orange-600 hover:bg-orange-700 text-white"
              size="lg"
            >
              🚚 Mark as Sent
            </Button>
          ) : (
            <Button
              onClick={() => onFulfillmentComplete(order.id)}
              className="flex-1 bg-blue-600 hover:bg-blue-700 text-white"
              size="lg"
            >
              ✓ Mark as Picked Up
            </Button>
          )}
        </div>
      </CardContent>
    </Card>
  )
}

function ExpoPage() {
  // Use working real-time hook 
  const { 
    orders, 
    isLoading, 
    error, 
    updateOrderStatus
  } = useKitchenOrdersRealtime()
  
  // View modes for expo station
  const [_viewMode, _setViewMode] = useState<'split' | 'ready-only'>('split')
  const [_showFilters, _setShowFilters] = useState(false)
  
  // Memory monitoring for long-running sessions
  useEffect(() => {
<<<<<<< HEAD
    // TODO: Implement memory monitoring when API is available
    /* memoryMonitor.configure({
      interval: 60000, // Check every minute
      threshold: 200 * 1024 * 1024, // Alert at 200MB
      onThresholdExceeded: (snapshot) => {
        console.warn('⚠️ Expo Display memory usage high:', {
          used: `${Math.round(snapshot.used / 1024 / 1024)}MB`,
          percentage: `${snapshot.percentage.toFixed(2)}%`
        })
      }
    }) */
=======
    // TODO: Implement memory monitoring when MemoryMonitorInstance API is available
    // const memoryMonitor = MemoryMonitorInstance
    // memoryMonitor.configure({...})
>>>>>>> 68df57d2
  }, [])

  // Handle marking kitchen orders as ready (left panel)
  const handleMarkReady = async (orderId: string, status: 'ready') => {
    await updateOrderStatus(orderId, 'ready')
  }
  
  // Handle marking ready orders as fulfilled - pickup or sent (right panel - CRITICAL FOR EXPO)
  const handleFulfillmentComplete = async (orderId: string) => {
    await updateOrderStatus(orderId, 'completed')
  }

  // Filter orders for expo view using status validation utilities  
  const { filteredActive, filteredReady } = useMemo(() => {
    // Ensure all orders have valid statuses
    const safeOrders = orders.map(order => ({
      ...order,
      status: getSafeOrderStatus(order)
    }))
    
    return {
      // Show all active orders: new, pending, confirmed, preparing (everything before ready)
      filteredActive: safeOrders.filter(o => 
        isStatusInGroup(o.status, 'ACTIVE')
      ).sort((a, b) => 
        new Date(a.created_at).getTime() - new Date(b.created_at).getTime()
      ),
      filteredReady: safeOrders.filter(o => 
        isStatusInGroup(o.status, 'READY')
      ).sort((a, b) => 
        new Date(a.created_at).getTime() - new Date(b.created_at).getTime()
      )
    }
  }, [orders])

  // Handle errors and loading states (reuse pattern from kitchen)
  if (error) {
    return (
      <div className="p-6 text-center">
        <p className="text-destructive">Failed to load expo station: {error}</p>
        <Button onClick={() => window.location.reload()} className="mt-4">
          Reload Page
        </Button>
      </div>
    )
  }

  if (isLoading) {
    return (
      <div className="p-6 text-center">
        <p className="text-muted-foreground">Loading expo station...</p>
      </div>
    )
  }

  return (
    <div className="min-h-screen bg-gray-50">

      <div className="max-w-7xl mx-auto px-4 py-3">
        {/* Two-Panel Layout: Kitchen Overview | Ready Orders */}
        <div className="grid grid-cols-1 lg:grid-cols-2 gap-6">
          
          {/* Left Panel: Kitchen Activity Overview (Read-only) */}
          <div>
            <div className="flex items-center gap-2 mb-3">
              <Eye className="h-5 w-5 text-gray-600" />
              <h2 className="text-lg font-semibold">Kitchen Activity</h2>
              <span className="text-sm text-gray-500">({filteredActive.length} active)</span>
            </div>
            
            {filteredActive.length === 0 ? (
              <div className="bg-white rounded-lg p-8 text-center border">
                <p className="text-gray-500">No active orders</p>
              </div>
            ) : (
              <div className="space-y-3">
                {filteredActive.map(order => (
                  <OrderStatusErrorBoundary key={order.id} fallbackMessage="Unable to display this active order">
                    <OrderCard
                      order={order}
                      onStatusChange={handleMarkReady} // Allow marking as ready from kitchen view
                    />
                  </OrderStatusErrorBoundary>
                ))}
              </div>
            )}
          </div>

          {/* Right Panel: Ready Orders (Interactive) */}
          <div>
            <div className="flex items-center gap-2 mb-3">
              <div className="w-2 h-2 bg-green-500 rounded-full"></div>
              <h2 className="text-lg font-semibold">Ready for Fulfillment</h2>
              <span className="text-sm text-gray-500">({filteredReady.length} ready)</span>
            </div>
            
            {filteredReady.length === 0 ? (
              <div className="bg-white rounded-lg p-8 text-center border">
                <p className="text-gray-500">No orders ready</p>
              </div>
            ) : (
              <div className="space-y-3">
                {filteredReady.map(order => (
                  <OrderStatusErrorBoundary key={order.id} fallbackMessage="Unable to display this ready order">
                    <ReadyOrderCard
                      order={order}
                      onFulfillmentComplete={handleFulfillmentComplete}
                    />
                  </OrderStatusErrorBoundary>
                ))}
              </div>
            )}
          </div>
        </div>
      </div>
    </div>
  )
}

// Wrap with KDS error boundary for resilience
const ExpoPageWithErrorBoundary = () => (
  <KDSErrorBoundary stationName="Expo Station">
    <ExpoPage />
  </KDSErrorBoundary>
)

export default ExpoPageWithErrorBoundary<|MERGE_RESOLUTION|>--- conflicted
+++ resolved
@@ -136,23 +136,9 @@
   
   // Memory monitoring for long-running sessions
   useEffect(() => {
-<<<<<<< HEAD
-    // TODO: Implement memory monitoring when API is available
-    /* memoryMonitor.configure({
-      interval: 60000, // Check every minute
-      threshold: 200 * 1024 * 1024, // Alert at 200MB
-      onThresholdExceeded: (snapshot) => {
-        console.warn('⚠️ Expo Display memory usage high:', {
-          used: `${Math.round(snapshot.used / 1024 / 1024)}MB`,
-          percentage: `${snapshot.percentage.toFixed(2)}%`
-        })
-      }
-    }) */
-=======
     // TODO: Implement memory monitoring when MemoryMonitorInstance API is available
     // const memoryMonitor = MemoryMonitorInstance
     // memoryMonitor.configure({...})
->>>>>>> 68df57d2
   }, [])
 
   // Handle marking kitchen orders as ready (left panel)
